--- conflicted
+++ resolved
@@ -14,14 +14,10 @@
 
 [dependencies]
 actix = "0.8.2"
-<<<<<<< HEAD
 actix-web = "1.0.0-beta.4"
 actix-http-test = {version="0.2.0", features=["ssl"]}
 actix-http = "0.2.0"
 actix-service= "0.4.0"
-=======
-actix-web = "0.7.19"
->>>>>>> 55c880a7
 base64 = "0.10.1"
 cadence = "0.17.1"
 chrono = "0.4.6"
@@ -34,12 +30,8 @@
 failure = "0.1.5"
 futures = "0.1.27"
 lazy_static = "1.3.0"
-<<<<<<< HEAD
-hawk = "2.0.0"
-=======
 # TODO: switch back to default (use_ring) after the actix-web 1.0 upgrade
 hawk = { version = "3.0.0", default_features = false, features = ["use_openssl"] }
->>>>>>> 55c880a7
 hkdf = "0.7.0"
 hmac = "0.7.0"
 mozsvc-common = "0.1.0"
@@ -47,12 +39,7 @@
 num_cpus = "1.10.0"
 rand = "0.6.5"
 regex = "1.1.6"
-<<<<<<< HEAD
-ring = "0.14"
-sentry = "0.15.4"
-=======
 sentry = "0.15.5"
->>>>>>> 55c880a7
 serde = "1.0.91"
 serde_derive = "1.0.91"
 serde_json = "1.0.39"
