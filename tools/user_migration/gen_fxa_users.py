#! venv/bin/python
#

import argparse
import logging
import base64
import binascii
import csv
import sys
import os
from datetime import datetime


def tick(count):
    mark = None
    if count % 1000 == 0:
        mark = "|"
<<<<<<< HEAD
=======
    elif count % 100 == 0:
        mark = "."
>>>>>>> 456c857d
    level = logging.getLogger().getEffectiveLevel()
    if mark and level > logging.DEBUG:
        print(mark, end='', flush=True)


class Report:

    bso = "init"
    _success = None
    _failure = None

    def __init__(self, args):
        self._success_file = args.success_file
        self._failure_file = args.failure_file

    def success(self, uid):
        if not self._success:
            self._success = open(self._success_file, "w")
        self._success.write("{}\t{}\n".format(self.bso, uid))

    def fail(self, uid, reason=None):
        if not self._failure:
            self._failure = open(self._failure_file, "w")
        logging.debug("Skipping user {}".format(uid))
        self._failure.write("{}\t{}\t{}\n".format(self.bso, uid, reason or ""))

    def close(self):
        self._success.close()
        self._failure.close()


class FxA_Generate:
    """User information from Tokenserver database.

    Can be constructed from
    ``mysql -e "select uid, email, generation, keys_changed_at, \
       client_state from users;" > users.csv`
    """
    users = []
    anon = False

    def __init__(self, args, report):
        logging.info("Processing token file: {} into {}".format(
            args.users_file,
            args.output_file,
        ))
        output_file = open(args.output_file, "w")
        output_file.write("uid\tfxa_uid\tfxa_kid\n")
        if not os.path.isfile(args.users_file):
            raise IOError("{} not found".format(args.users_file))
        with open(args.users_file) as csv_file:
            try:
                line = 0
                success = 0
                for (uid, email, generation,
                     keys_changed_at, client_state) in csv.reader(
                        csv_file, delimiter="\t"):
                    line += 1
                    if uid == 'uid':
                        # skip the header row.
                        continue
                    tick(line)
                    try:
                        fxa_uid = email.split('@')[0]
                        try:
                            keys_changed_at = int(keys_changed_at)
                        except ValueError:
                            keys_changed_at = 0

                        try:
                            generation = int(generation)
                        except ValueError:
                            generation = 0

                        if (keys_changed_at or generation) == 0:
                            logging.warn(
                                "user {} has no k_c_a or "
                                "generation value".format(
                                    uid))
                        # trap for actually blank values
                        if client_state is None or client_state == '':
                            logging.error(
                                "User {} "
                                "has an invalid, empty client state".format(
                                    uid
                                )
                            )
                            report.fail(uid, "invalid client state")
                            continue
                        try:
                            client_state = binascii.unhexlify(client_state)
                        except binascii.Error:
                            logging.error(
                                "User {} has "
                                "invalid client state: {}".format(
                                    uid, client_state
                                ))
                            report.fail(uid, "bad client state")
                            continue
                        fxa_kid = self.format_key_id(
                            int(keys_changed_at or generation),
                            client_state
                            )
                        logging.debug("Adding user {} => {} , {}".format(
                            uid, fxa_uid, fxa_kid
                        ))
                        output_file.write(
                            "{}\t{}\t{}\n".format(
                                uid, fxa_uid, fxa_kid))
                        success += 1
                    except Exception as ex:
                        logging.error(
                            "User {} Unexpected error".format(uid),
                            exc_info=ex)
                        report.fail(uid, "unexpected error")
            except Exception as ex:
                logging.critical("Error in fxa file around line {}".format(
                    line), exc_info=ex)
        print("")
        logging.info("Processed {} users, {} successful".format(line, success))

    # The following two functions are taken from browserid.utils
    def encode_bytes_b64(self, value):
        return base64.urlsafe_b64encode(value).rstrip(b'=').decode('ascii')

    def format_key_id(self, keys_changed_at, key_hash):
        return "{:013d}-{}".format(
            keys_changed_at,
            self.encode_bytes_b64(key_hash),
        )


def get_args():
    pid = os.getpid()
    parser = argparse.ArgumentParser(
        description="Generate FxA user id info")
    parser.add_argument(
        '--users_file',
        default="users.csv",
        help="FXA User info in CSV format (default users.csv)"
    )
    parser.add_argument(
        '--output_file',
        default="fxa_users_{}.lst".format(datetime.now().strftime("%Y_%m_%d")),
        help="List of FxA users."
    )
    parser.add_argument(
        '--verbose',
        action="store_true",
        help="verbose logging"
    )
    parser.add_argument(
        '--quiet',
        action="store_true",
        help="silence logging"
    )
    parser.add_argument(
        '--success_file', default="success_fxa_user.log".format(pid),
        help="File of successfully migrated userids"
    )
    parser.add_argument(
        '--failure_file', default="failure_fxa_user.log".format(pid),
        help="File of unsuccessfully migrated userids"
    )
    return parser.parse_args()


def main():
    args = get_args()
    log_level = logging.INFO
    if args.quiet:
        log_level = logging.ERROR
    if args.verbose:
        log_level = logging.DEBUG
    logging.basicConfig(
        stream=sys.stdout,
        level=log_level,
    )
    report = Report(args)
    FxA_Generate(args, report)


if __name__ == "__main__":
    main()<|MERGE_RESOLUTION|>--- conflicted
+++ resolved
@@ -15,11 +15,8 @@
     mark = None
     if count % 1000 == 0:
         mark = "|"
-<<<<<<< HEAD
-=======
     elif count % 100 == 0:
         mark = "."
->>>>>>> 456c857d
     level = logging.getLogger().getEffectiveLevel()
     if mark and level > logging.DEBUG:
         print(mark, end='', flush=True)
