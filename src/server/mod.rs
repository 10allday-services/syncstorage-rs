--- conflicted
+++ resolved
@@ -10,57 +10,10 @@
 //use num_cpus;
 use serde_json::json;
 
-<<<<<<< HEAD
-use crate::web::handlers;
-use crate::web::middleware;
-use db::{mysql::MysqlDbPool, DbError, DbPool};
-use settings::{Secrets, ServerLimits, Settings};
-=======
 use crate::db::{mysql::MysqlDbPool, DbError, DbPool};
 use crate::settings::{Secrets, ServerLimits, Settings};
 use crate::web::handlers;
 use crate::web::middleware;
-
-macro_rules! init_routes {
-    ($app:expr) => {
-        $app.resource("/{uid}/info/collections", |r| {
-            r.method(http::Method::GET).with(handlers::get_collections);
-        })
-        .resource("/{uid}/info/collection_counts", |r| {
-            r.method(http::Method::GET)
-                .with(handlers::get_collection_counts);
-        })
-        .resource("/{uid}/info/collection_usage", |r| {
-            r.method(http::Method::GET)
-                .with(handlers::get_collection_usage);
-        })
-        .resource("/{uid}/info/configuration", |r| {
-            r.method(http::Method::GET)
-                .with(handlers::get_configuration);
-        })
-        .resource("/{uid}/info/quota", |r| {
-            r.method(http::Method::GET).with(handlers::get_quota);
-        })
-        .resource("/{uid}", |r| {
-            r.method(http::Method::DELETE).with(handlers::delete_all);
-        })
-        .resource("/{uid}/storage", |r| {
-            r.method(http::Method::DELETE).with(handlers::delete_all);
-        })
-        .resource("/{uid}/storage/{collection}", |r| {
-            r.method(http::Method::DELETE)
-                .with(handlers::delete_collection);
-            r.method(http::Method::GET).with(handlers::get_collection);
-            r.method(http::Method::POST).with(handlers::post_collection);
-        })
-        .resource("/{uid}/storage/{collection}/{bso}", |r| {
-            r.method(http::Method::DELETE).with(handlers::delete_bso);
-            r.method(http::Method::GET).with(handlers::get_bso);
-            r.method(http::Method::PUT).with(handlers::put_bso);
-        })
-    };
-}
->>>>>>> 55c880a7
 
 // The tests depend on the init_routes! macro, so this mod must come after it
 #[cfg(test)]
