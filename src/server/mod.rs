//! Main application server

use std::sync::Arc;

use actix::{System, SystemRunner};
<<<<<<< HEAD
use actix_web::{middleware::cors::Cors, web, App, HttpServer};
=======
use actix_web::{http, middleware::cors::Cors, server::HttpServer, App, HttpResponse};
>>>>>>> 5dc96d55
//use num_cpus;

use crate::web::handlers;
use crate::web::middleware;
use db::{mysql::MysqlDbPool, DbError, DbPool};
use settings::{Secrets, ServerLimits, Settings};

<<<<<<< HEAD
fn init_routes(s_config: &mut web::ServiceConfig) {
    s_config
        .service(
            web::resource("/1.5/{uid}/info/collections")
                .route(web::get().to(handlers::get_collections)),
        )
        .service(
            web::resource("/1.5/{uid}/info/collection_counts")
                .route(web::get().to(handlers::get_collection_counts)),
        )
        .service(
            web::resource("/1.5/{uid}/info/collection_usage")
                .route(web::get().to(handlers::get_collection_usage)),
        )
        /* TODO:  Needs FromRequest for get_configuration
        .service(
            web::resource("/1.5/{uid}/info/configuration")
                .route(web::get().to(handlers::get_configuration)),
        )
        */
        .service(web::resource("/1.5/{uid}/info/quota").route(web::get().to(handlers::get_quota)))
        .service(web::resource("/1.5/{uid}").route(web::delete().to(handlers::delete_all)))
        .service(web::resource("/1.5/{uid}/storage").route(web::delete().to(handlers::delete_all)))
        .service(
            web::resource("/1.5/{uid}/storage/{collection}")
                .route(web::delete().to(handlers::delete_collection))
                .route(web::get().to(handlers::get_collection))
                .route(web::post().to(handlers::post_collection)),
        )
        .service(
            web::resource("/1.5/{uid}/storage/{collection}/{bso}")
                .route(web::delete().to(handlers::delete_bso))
                .route(web::get().to(handlers::get_bso))
                .route(web::put().to(handlers::put_bso)),
        );
=======
macro_rules! init_routes {
    ($app:expr) => {
        $app.resource("/{uid}/info/collections", |r| {
            r.method(http::Method::GET).with(handlers::get_collections);
        })
        .resource("/{uid}/info/collection_counts", |r| {
            r.method(http::Method::GET)
                .with(handlers::get_collection_counts);
        })
        .resource("/{uid}/info/collection_usage", |r| {
            r.method(http::Method::GET)
                .with(handlers::get_collection_usage);
        })
        .resource("/{uid}/info/configuration", |r| {
            r.method(http::Method::GET)
                .with(handlers::get_configuration);
        })
        .resource("/{uid}/info/quota", |r| {
            r.method(http::Method::GET).with(handlers::get_quota);
        })
        .resource("/{uid}", |r| {
            r.method(http::Method::DELETE).with(handlers::delete_all);
        })
        .resource("/{uid}/storage", |r| {
            r.method(http::Method::DELETE).with(handlers::delete_all);
        })
        .resource("/{uid}/storage/{collection}", |r| {
            r.method(http::Method::DELETE)
                .with(handlers::delete_collection);
            r.method(http::Method::GET).with(handlers::get_collection);
            r.method(http::Method::POST).with(handlers::post_collection);
        })
        .resource("/{uid}/storage/{collection}/{bso}", |r| {
            r.method(http::Method::DELETE).with(handlers::delete_bso);
            r.method(http::Method::GET).with(handlers::get_bso);
            r.method(http::Method::PUT).with(handlers::put_bso);
        })
    };
>>>>>>> 5dc96d55
}

// The tests depend on the init_routes! macro, so this mod must come after it
#[cfg(test)]
mod test;

use actix_web::dev::Body;

/// This is the global HTTP state object that will be made available to all
/// HTTP API calls.
pub struct ServerState {
    pub db_pool: Box<dyn DbPool>,

    /// Server-enforced limits for request payloads.
    pub limits: Arc<ServerLimits>,

    /// Secrets used during Hawk authentication.
    pub secrets: Arc<Secrets>,

    pub port: u16,
}

<<<<<<< HEAD
pub fn build_app(state: ServerState) -> App<impl actix_service::NewService, Body> {
    App::new()
        .data(state)
        .wrap_fn(|req, srv| middleware::add_weave_timestamp(req, srv))
        .wrap_fn(|req, srv| middleware::db_transaction(req, srv))
        .wrap_fn(|req, srv| middleware::precondition_check(req, srv))
        .wrap(Cors::default())
        .configure(init_routes)
=======
pub fn build_app(state: ServerState) -> App<ServerState> {
    App::with_state(state)
        .prefix("/1.5")
        .middleware(middleware::WeaveTimestamp)
        .middleware(middleware::DbTransaction)
        .middleware(middleware::PreConditionCheck)
        .configure(|app| init_routes!(Cors::for_app(app)).register())
>>>>>>> 5dc96d55
}

pub fn build_dockerflow(state: ServerState) -> App<ServerState> {
    App::with_state(state)
        // Handle the resource that don't need to go through middleware
        .resource("/__heartbeat__", |r| {
            // if addidtional information is desired, point to an appropriate handler.
            r.method(http::Method::GET).f(|_| {
                let body = json!({"status": "ok", "version": env!("CARGO_PKG_VERSION")});
                HttpResponse::Ok()
                    .content_type("application/json")
                    .body(body.to_string())
            });
        })
        .resource("/__lbheartbeat__", |r| {
            // used by the load balancers, just return OK.
            r.method(http::Method::GET).f(|_| {
                HttpResponse::Ok()
                    .content_type("application/json")
                    .body("{}")
            });
        })
        .resource("/__version__", |r| {
            // return the contents of the version.json file created by circleci and stored in the docker root
            r.method(http::Method::GET).f(|_| {
                HttpResponse::Ok()
                    .content_type("application/json")
                    .body(include_str!("../../version.json"))
            });
        })
}

pub struct Server {}

impl Server {
    pub fn with_settings(settings: Settings) -> Result<SystemRunner, DbError> {
        let sys = System::new("syncserver");
        let db_pool = Box::new(MysqlDbPool::new(&settings)?);
        let limits = Arc::new(settings.limits);
        let secrets = Arc::new(settings.master_secret);
        let port = settings.port;

        HttpServer::new(move || {
            // Setup the server state
            let state = ServerState {
                db_pool: db_pool.clone(),
                limits: Arc::clone(&limits),
                secrets: Arc::clone(&secrets),
                port,
            };

<<<<<<< HEAD
            build_app(state).into()
=======
            let dfstate = ServerState {
                db_pool: db_pool.clone(),
                limits: Arc::clone(&limits),
                secrets: Arc::clone(&secrets),
                port,
            };

            vec![build_app(state), build_dockerflow(dfstate)]
>>>>>>> 5dc96d55
        })
        .bind(format!("127.0.0.1:{}", settings.port))
        .unwrap()
        .start();
        Ok(sys)
    }
}<|MERGE_RESOLUTION|>--- conflicted
+++ resolved
@@ -3,11 +3,7 @@
 use std::sync::Arc;
 
 use actix::{System, SystemRunner};
-<<<<<<< HEAD
-use actix_web::{middleware::cors::Cors, web, App, HttpServer};
-=======
-use actix_web::{http, middleware::cors::Cors, server::HttpServer, App, HttpResponse};
->>>>>>> 5dc96d55
+use actix_web::{middleware::cors::Cors, web, App, HttpServer, HttpResponse};
 //use num_cpus;
 
 use crate::web::handlers;
@@ -15,7 +11,6 @@
 use db::{mysql::MysqlDbPool, DbError, DbPool};
 use settings::{Secrets, ServerLimits, Settings};
 
-<<<<<<< HEAD
 fn init_routes(s_config: &mut web::ServiceConfig) {
     s_config
         .service(
@@ -51,46 +46,6 @@
                 .route(web::get().to(handlers::get_bso))
                 .route(web::put().to(handlers::put_bso)),
         );
-=======
-macro_rules! init_routes {
-    ($app:expr) => {
-        $app.resource("/{uid}/info/collections", |r| {
-            r.method(http::Method::GET).with(handlers::get_collections);
-        })
-        .resource("/{uid}/info/collection_counts", |r| {
-            r.method(http::Method::GET)
-                .with(handlers::get_collection_counts);
-        })
-        .resource("/{uid}/info/collection_usage", |r| {
-            r.method(http::Method::GET)
-                .with(handlers::get_collection_usage);
-        })
-        .resource("/{uid}/info/configuration", |r| {
-            r.method(http::Method::GET)
-                .with(handlers::get_configuration);
-        })
-        .resource("/{uid}/info/quota", |r| {
-            r.method(http::Method::GET).with(handlers::get_quota);
-        })
-        .resource("/{uid}", |r| {
-            r.method(http::Method::DELETE).with(handlers::delete_all);
-        })
-        .resource("/{uid}/storage", |r| {
-            r.method(http::Method::DELETE).with(handlers::delete_all);
-        })
-        .resource("/{uid}/storage/{collection}", |r| {
-            r.method(http::Method::DELETE)
-                .with(handlers::delete_collection);
-            r.method(http::Method::GET).with(handlers::get_collection);
-            r.method(http::Method::POST).with(handlers::post_collection);
-        })
-        .resource("/{uid}/storage/{collection}/{bso}", |r| {
-            r.method(http::Method::DELETE).with(handlers::delete_bso);
-            r.method(http::Method::GET).with(handlers::get_bso);
-            r.method(http::Method::PUT).with(handlers::put_bso);
-        })
-    };
->>>>>>> 5dc96d55
 }
 
 // The tests depend on the init_routes! macro, so this mod must come after it
@@ -113,7 +68,6 @@
     pub port: u16,
 }
 
-<<<<<<< HEAD
 pub fn build_app(state: ServerState) -> App<impl actix_service::NewService, Body> {
     App::new()
         .data(state)
@@ -122,45 +76,40 @@
         .wrap_fn(|req, srv| middleware::precondition_check(req, srv))
         .wrap(Cors::default())
         .configure(init_routes)
-=======
-pub fn build_app(state: ServerState) -> App<ServerState> {
-    App::with_state(state)
-        .prefix("/1.5")
-        .middleware(middleware::WeaveTimestamp)
-        .middleware(middleware::DbTransaction)
-        .middleware(middleware::PreConditionCheck)
-        .configure(|app| init_routes!(Cors::for_app(app)).register())
->>>>>>> 5dc96d55
 }
 
-pub fn build_dockerflow(state: ServerState) -> App<ServerState> {
-    App::with_state(state)
+pub fn build_dockerflow(state: ServerState) -> App<impl actix_service::NewService, Body> {
+    App::new()
+        .data(state)
         // Handle the resource that don't need to go through middleware
-        .resource("/__heartbeat__", |r| {
-            // if addidtional information is desired, point to an appropriate handler.
-            r.method(http::Method::GET).f(|_| {
-                let body = json!({"status": "ok", "version": env!("CARGO_PKG_VERSION")});
-                HttpResponse::Ok()
-                    .content_type("application/json")
-                    .body(body.to_string())
-            });
-        })
-        .resource("/__lbheartbeat__", |r| {
-            // used by the load balancers, just return OK.
-            r.method(http::Method::GET).f(|_| {
-                HttpResponse::Ok()
-                    .content_type("application/json")
-                    .body("{}")
-            });
-        })
-        .resource("/__version__", |r| {
+        .service(
+            web::resource("/__heartbeat__")
+                .route(web::get().to(|r| {
+                    // if addidtional information is desired, point to an appropriate handler.
+                    let body = json!({"status": "ok", "version": env!("CARGO_PKG_VERSION")});
+                    HttpResponse::Ok()
+                        .content_type("application/json")
+                        .body(body.to_string())
+            })
+        ))
+        .service(
+            web::resource("/__lbheartbeat__")
+                .route(web::get().to( |r| {
+                    // used by the load balancers, just return OK.
+                    HttpResponse::Ok()
+                        .content_type("application/json")
+                        .body("{}")
+            })
+        ))
+        .service(
+            web::resource("/__version__")
+            .route(web::get().to( |r| {
             // return the contents of the version.json file created by circleci and stored in the docker root
-            r.method(http::Method::GET).f(|_| {
                 HttpResponse::Ok()
                     .content_type("application/json")
                     .body(include_str!("../../version.json"))
-            });
-        })
+            })
+        ))
 }
 
 pub struct Server {}
@@ -182,18 +131,7 @@
                 port,
             };
 
-<<<<<<< HEAD
             build_app(state).into()
-=======
-            let dfstate = ServerState {
-                db_pool: db_pool.clone(),
-                limits: Arc::clone(&limits),
-                secrets: Arc::clone(&secrets),
-                port,
-            };
-
-            vec![build_app(state), build_dockerflow(dfstate)]
->>>>>>> 5dc96d55
         })
         .bind(format!("127.0.0.1:{}", settings.port))
         .unwrap()
