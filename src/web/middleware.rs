--- conflicted
+++ resolved
@@ -153,7 +153,6 @@
         let user_id = HawkIdentifier::from_request(&req, &mut payload).unwrap();
         let in_transaction = collection.is_some();
 
-<<<<<<< HEAD
         let mut srv = self.service.clone();
 
         Box::new(data.db_pool.get().and_then(move |db| {
@@ -162,34 +161,6 @@
                 let lc = params::LockCollection{
                     user_id,
                     collection,
-=======
-        let fut = req
-            .state()
-            .db_pool
-            .get()
-            .and_then(move |db| {
-                let db2 = db.clone();
-                let fut = if let Some(collection) = collection {
-                    // Take a read or write lock depending on request method
-                    let lc = params::LockCollection {
-                        user_id,
-                        collection,
-                    };
-                    Either::A(
-                        match *req.method() {
-                            Method::GET | Method::HEAD => db.lock_for_read(lc),
-                            _ => db.lock_for_write(lc),
-                        }
-                        .or_else(move |e| {
-                            // Middleware::response won't be called: rollback immediately
-                            dbg!(format!("Failed to get database lock: {:?}", e));
-                            db2.rollback().and_then(|_| future::err(e))
-                        }),
-                    )
-                } else {
-                    // If we're not operating on a collection, don't take a lock
-                    Either::B(future::ok(()))
->>>>>>> efef4e27
                 };
                 Either::A(
                     match *req.method() {
@@ -197,6 +168,7 @@
                         _ => db.lock_for_write(lc)
                     }
                     .or_else(move|e| {
+                        dbg!(format!("Failed to get database lock: {:?}", e));
                         db2.rollback().and_then(|_| future::err(e))
                     })
                 )
