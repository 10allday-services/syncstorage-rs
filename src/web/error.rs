--- conflicted
+++ resolved
@@ -138,13 +138,7 @@
 
 impl From<ParseError> for ApiError {
     fn from(inner: ParseError) -> Self {
-<<<<<<< HEAD
-
-        //HawkErrorKind::Parse(inner).into()
-        HawkErrorKind::GeneralError(format!("{:?}", inner)).into()
-=======
         HawkErrorKind::Parse(inner).into()
->>>>>>> 55c880a7
     }
 }
 
