--- conflicted
+++ resolved
@@ -280,16 +280,11 @@
             }
         }
         let mut config = JsonConfig::default();
-<<<<<<< HEAD
         let state = req.app_data::<ServerState>().clone().unwrap();
         let max_request_size = state.limits.max_request_bytes as usize;
-        config.limit(max_request_size);
-=======
-        let max_request_size = req.state().limits.max_request_bytes as usize;
         config
             .limit(max_request_size)
             .content_type(|ct| ct == mime::TEXT_PLAIN);
->>>>>>> efef4e27
 
         let max_payload_size = state.limits.max_record_payload_bytes as usize;
         let fut = <Json<BsoBody>>::from_request(req, &mut payload)
