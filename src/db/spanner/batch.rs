use super::{
    models::{Result, SpannerDb},
    support::{as_value, SpannerType},
};
use crate::db::{
    params, results,
    util::to_rfc3339,
    DbError, DbErrorKind, BATCH_LIFETIME,
};
use protobuf::well_known_types::ListValue;
use serde_json::json;


/// Serialize results into strings separated by newlines
fn results_to_batch_string(results: Vec<ListValue>) -> String {
    if results.is_empty() {
        "".to_string()
    } else {
        let batch_strings: Vec<String> = results.iter().map(|result| {
            result.get_values().to_vec()[1].get_string_value().to_string()
        }).collect();
        let joined = batch_strings.join("\n");
        format!("{}{}", joined, if joined == "" { "" } else { "\n" })
    }
}

/// Deserialize a batch string into bsos
fn batch_string_to_bsos(bsos: &str) -> Result<Vec<params::PostCollectionBso>> {
    bsos.lines()
        .map(|line| {
            serde_json::from_str(line).map_err(|e| {
                DbError::internal(&format!("Couldn't deserialize batch::load_bsos bso: {}", e))
            })
        })
        .collect()
}

pub fn create(db: &SpannerDb, params: params::CreateBatch) -> Result<results::CreateBatch> {
    let user_id = params.user_id.legacy_id as i32;
    let collection_id = db.get_collection_id(&params.collection)?;
<<<<<<< HEAD
    let timestamp = db.timestamp().as_i64();
    if params.bsos.len() == 0 {
        db.sql("INSERT INTO batches (userid, collection, id, bsos, expiry, timestamp) VALUES (@userid, @collectionid, @bsoid, @bsos, @expiry, @timestamp)")?
            .params(params! {
                "userid" => user_id.to_string(),
                "collectionid" => collection_id.to_string(),
                "bsoid" => to_rfc3339(timestamp)?,
                "timestamp" => to_rfc3339(timestamp)?,
                "bsos" => "".to_string(),
                "expiry" => to_rfc3339(timestamp + BATCH_LIFETIME)?,
            })
            .param_types(param_types! {
                "bsoid" => SpannerType::Timestamp,
                "expiry" => SpannerType::Timestamp,
                "timestamp" => SpannerType::Timestamp,
            })
            .execute(&db.conn)?;
    }
    let mut i = 0;
    for bso in &params.bsos {
        let bsos = json!({
            "id": bso.id,
            "sortindex": bso.sortindex,
            "payload": bso.payload,
            "ttl": bso.ttl,
        }).to_string();

        db.sql("INSERT INTO batches (userid, collection, id, bsos, expiry, timestamp) VALUES (@userid, @collectionid, @bsoid, @bsos, @expiry, @timestamp)")?
            .params(params! {
                "userid" => user_id.to_string(),
                "collectionid" => collection_id.to_string(),
                "bsoid" => to_rfc3339(timestamp + i)?,
                "timestamp" => to_rfc3339(timestamp)?,
                "bsos" => bsos,
                "expiry" => to_rfc3339(timestamp + BATCH_LIFETIME)?,
            })
            .param_types(param_types! {
                "bsoid" => SpannerType::Timestamp,
                "expiry" => SpannerType::Timestamp,
                "timestamp" => SpannerType::Timestamp,
            })
            .execute(&db.conn)?;
            i += 1;
    }
=======
    let timestamp = db.timestamp()?.as_i64();
    let bsos = bsos_to_batch_string(&params.bsos)?;
>>>>>>> 3c6cc331

    Ok(timestamp)
}

pub fn validate(db: &SpannerDb, params: params::ValidateBatch) -> Result<bool> {
    let user_id = params.user_id.legacy_id as i32;
    let collection_id = db.get_collection_id(&params.collection)?;
<<<<<<< HEAD
    let exists = db.sql("SELECT expiry FROM batches WHERE userid = @userid AND collection = @collectionid AND timestamp = @timestamp AND expiry > @expiry")?
=======
    let timestamp = db.timestamp()?.as_i64();

    let exists = db.sql("SELECT 1 FROM batches WHERE userid = @userid AND collection = @collectionid AND id = @bsoid AND expiry > @expiry")?
>>>>>>> 3c6cc331
        .params(params! {
            "userid" => user_id.to_string(),
            "collectionid" => collection_id.to_string(),
            "timestamp" => to_rfc3339(params.id)?,
            "expiry" => to_rfc3339(db.timestamp().as_i64())?,
        })
        .param_types(param_types! {
            "timestamp" => SpannerType::Timestamp,
            "expiry" => SpannerType::Timestamp,
        })
        .execute(&db.conn)?
        .all_or_none();
    Ok(exists.is_some())
}

pub fn select_max_id(db: &SpannerDb, params: params::ValidateBatch) -> Result<i64> {
    let user_id = params.user_id.legacy_id as i32;
    let collection_id = db.get_collection_id(&params.collection)?;
<<<<<<< HEAD
    let exists = db.sql("SELECT UNIX_MILLIS(id) FROM batches WHERE userid = @userid AND collection = @collectionid AND timestamp = @timestamp AND expiry > @expiry ORDER BY id DESC")?
=======
    let bsos = bsos_to_batch_string(&params.bsos)?;
    let timestamp = db.timestamp()?.as_i64();

    let result = db.sql("UPDATE batches SET bsos = CONCAT(bsos, @bsos) WHERE userid = @userid AND collection = @collectionid AND id = @bsoid AND expiry > @expiry")?
>>>>>>> 3c6cc331
        .params(params! {
            "userid" => user_id.to_string(),
            "collectionid" => collection_id.to_string(),
            "timestamp" => to_rfc3339(params.id)?,
            "expiry" => to_rfc3339(db.timestamp().as_i64())?,
        })
        .param_types(param_types! {
            "timestamp" => SpannerType::Timestamp,
            "expiry" => SpannerType::Timestamp,
        })
        .execute(&db.conn)?
        .all_or_none();
    if let Some(exists) = exists {
        return Ok(exists[0].get_values().to_vec()[0].get_string_value().to_string().parse::<i64>().unwrap());
    }
    Err(DbError::internal("No rows matched the given query."))
}

pub fn append(db: &SpannerDb, params: params::AppendToBatch) -> Result<()> {
    let user_id = params.user_id.legacy_id as i32;
    let collection_id = db.get_collection_id(&params.collection)?;
    let timestamp = params.id;
    if let Ok(max_id) = select_max_id(db, params::ValidateBatch { id: timestamp, user_id: params.user_id.clone(), collection: params.collection.clone() }) {
        let mut i = max_id + 1;
        for bso in &params.bsos {
            let bsos = json!({
                "id": bso.id,
                "sortindex": bso.sortindex,
                "payload": bso.payload,
                "ttl": bso.ttl,
            }).to_string();
            db.sql("INSERT INTO batches (userid, collection, id, bsos, expiry, timestamp) VALUES (@userid, @collectionid, @bsoid, @bsos, @expiry, @timestamp)")?
                .params(params! {
                    "userid" => user_id.to_string(),
                    "collectionid" => collection_id.to_string(),
                    "bsoid" => to_rfc3339(params.id + i)?,
                    "timestamp" => to_rfc3339(params.id)?,
                    "expiry" => to_rfc3339(timestamp + BATCH_LIFETIME)?,
                    "bsos" => bsos,
                })
                .param_types(param_types! {
                    "bsoid" => SpannerType::Timestamp,
                    "timestamp" => SpannerType::Timestamp,
                    "expiry" => SpannerType::Timestamp,
                })
                .execute(&db.conn)?;
            i += 1;
        }
        Ok(())
    } else {
        Err(DbErrorKind::BatchNotFound.into())
    }
}

pub fn get(db: &SpannerDb, params: params::GetBatch) -> Result<Option<results::GetBatch>> {
    let user_id = params.user_id.legacy_id as i32;
    let collection_id = db.get_collection_id(&params.collection)?;
    let timestamp = db.timestamp()?.as_i64();

    let result = db.sql("SELECT id, bsos, expiry FROM batches WHERE userid = @userid AND collection = @collectionid AND timestamp = @bsoid AND expiry > @expiry")?
        .params(params! {
            "userid" => user_id.to_string(),
            "collectionid" => collection_id.to_string(),
            "bsoid" => to_rfc3339(params.id)?,
            "expiry" => to_rfc3339(timestamp)?,
        })
        .param_types(param_types! {
            "bsoid" => SpannerType::Timestamp,
            "expiry" => SpannerType::Timestamp,
        })
        .execute(&db.conn)?.all_or_none();
    if let Some(result) = result {
        Ok(Some(params::Batch {
            id: params.id,
            bsos: results_to_batch_string(result),
            // XXX: we don't really use expiry (but it's probably needed for
            // mysql/diesel compat). converting it back to i64 is maybe
            // suspicious
            expiry: 0,
        }))
    } else {
        Ok(None)
    }
}

pub fn delete(db: &SpannerDb, params: params::DeleteBatch) -> Result<()> {
    let user_id = params.user_id.legacy_id as i32;
    let collection_id = db.get_collection_id(&params.collection)?;

    db.sql(
        "DELETE FROM batches WHERE userid = @userid AND collection = @collectionid AND timestamp = @bsoid",
    )?
    .params(params! {
        "userid" => user_id.to_string(),
        "collectionid" => collection_id.to_string(),
        "bsoid" => to_rfc3339(params.id)?,
    })
    .param_types(param_types! {
        "bsoid" => SpannerType::Timestamp,
    })
    .execute(&db.conn)?;
    Ok(())
}

pub fn commit(db: &SpannerDb, params: params::CommitBatch) -> Result<results::CommitBatch> {
    let bsos = batch_string_to_bsos(&params.batch.bsos)?;
    let result = db.post_bsos_sync(params::PostBsos {
        user_id: params.user_id.clone(),
        collection: params.collection.clone(),
        bsos,
        failed: Default::default(),
    });
    delete(
        db,
        params::DeleteBatch {
            user_id: params.user_id,
            collection: params.collection,
            id: params.batch.id,
        },
    )?;
    result
}<|MERGE_RESOLUTION|>--- conflicted
+++ resolved
@@ -38,8 +38,7 @@
 pub fn create(db: &SpannerDb, params: params::CreateBatch) -> Result<results::CreateBatch> {
     let user_id = params.user_id.legacy_id as i32;
     let collection_id = db.get_collection_id(&params.collection)?;
-<<<<<<< HEAD
-    let timestamp = db.timestamp().as_i64();
+    let timestamp = db.timestamp()?.as_i64();
     if params.bsos.len() == 0 {
         db.sql("INSERT INTO batches (userid, collection, id, bsos, expiry, timestamp) VALUES (@userid, @collectionid, @bsoid, @bsos, @expiry, @timestamp)")?
             .params(params! {
@@ -83,10 +82,6 @@
             .execute(&db.conn)?;
             i += 1;
     }
-=======
-    let timestamp = db.timestamp()?.as_i64();
-    let bsos = bsos_to_batch_string(&params.bsos)?;
->>>>>>> 3c6cc331
 
     Ok(timestamp)
 }
@@ -94,18 +89,12 @@
 pub fn validate(db: &SpannerDb, params: params::ValidateBatch) -> Result<bool> {
     let user_id = params.user_id.legacy_id as i32;
     let collection_id = db.get_collection_id(&params.collection)?;
-<<<<<<< HEAD
     let exists = db.sql("SELECT expiry FROM batches WHERE userid = @userid AND collection = @collectionid AND timestamp = @timestamp AND expiry > @expiry")?
-=======
-    let timestamp = db.timestamp()?.as_i64();
-
-    let exists = db.sql("SELECT 1 FROM batches WHERE userid = @userid AND collection = @collectionid AND id = @bsoid AND expiry > @expiry")?
->>>>>>> 3c6cc331
         .params(params! {
             "userid" => user_id.to_string(),
             "collectionid" => collection_id.to_string(),
             "timestamp" => to_rfc3339(params.id)?,
-            "expiry" => to_rfc3339(db.timestamp().as_i64())?,
+            "expiry" => to_rfc3339(db.timestamp()?.as_i64())?,
         })
         .param_types(param_types! {
             "timestamp" => SpannerType::Timestamp,
@@ -119,19 +108,12 @@
 pub fn select_max_id(db: &SpannerDb, params: params::ValidateBatch) -> Result<i64> {
     let user_id = params.user_id.legacy_id as i32;
     let collection_id = db.get_collection_id(&params.collection)?;
-<<<<<<< HEAD
     let exists = db.sql("SELECT UNIX_MILLIS(id) FROM batches WHERE userid = @userid AND collection = @collectionid AND timestamp = @timestamp AND expiry > @expiry ORDER BY id DESC")?
-=======
-    let bsos = bsos_to_batch_string(&params.bsos)?;
-    let timestamp = db.timestamp()?.as_i64();
-
-    let result = db.sql("UPDATE batches SET bsos = CONCAT(bsos, @bsos) WHERE userid = @userid AND collection = @collectionid AND id = @bsoid AND expiry > @expiry")?
->>>>>>> 3c6cc331
         .params(params! {
             "userid" => user_id.to_string(),
             "collectionid" => collection_id.to_string(),
             "timestamp" => to_rfc3339(params.id)?,
-            "expiry" => to_rfc3339(db.timestamp().as_i64())?,
+            "expiry" => to_rfc3339(db.timestamp()?.as_i64())?,
         })
         .param_types(param_types! {
             "timestamp" => SpannerType::Timestamp,
