--- conflicted
+++ resolved
@@ -5,15 +5,9 @@
     cell::RefCell,
 };
 
-<<<<<<< HEAD
 use actix_rt::{System, SystemRunner};
-use futures::stream::{Stream, StreamFuture, StreamExt};
-use futures::compat::{ Stream01CompatExt, Compat01As03 };
-=======
-use actix_rt::System;
 use futures::compat::{Compat01As03, Stream01CompatExt};
 use futures::stream::{StreamExt, StreamFuture};
->>>>>>> 603814b4
 use googleapis_raw::spanner::v1::{
     result_set::{PartialResultSet, ResultSetMetadata, ResultSetStats},
     spanner::ExecuteSqlRequest,
@@ -202,19 +196,11 @@
     ///
     /// Returns false when the stream is finished
     fn consume_next(&mut self) -> Result<bool> {
-<<<<<<< HEAD
         let (result, stream) = SYSTEM.with(|system| {
             system.borrow_mut().block_on(
                 self.stream.take().expect("Could not get next stream element")
             )
         });
-=======
-        let (result, stream) = System::new("").block_on(
-            self.stream
-                .take()
-                .expect("Could not get next stream element"),
-        );
->>>>>>> 603814b4
         self.stream = Some(stream.into_future());
         let mut partial_rs = if let Some(result) = result {
             result?
