--- conflicted
+++ resolved
@@ -112,16 +112,16 @@
     }
 }
 
-<<<<<<< HEAD
+
 impl Into<f64> for SyncTimestamp {
     fn into(self) -> f64 {
         self.0 as f64
     }
-=======
+}
+
 /// Format a timestamp as second since epoch with two decimal places of precision.
 fn format_ts(val: u64) -> String {
     format!("{:.*}", 2, val as f64 / 1000.0)
->>>>>>> efef4e27
 }
 
 pub fn deserialize_ts<'de, D>(d: D) -> Result<u64, D::Error>
