--- conflicted
+++ resolved
@@ -272,12 +272,8 @@
     interval: Duration,
     metrics: StatsdClient,
     pool: Box<dyn DbPool>,
-<<<<<<< HEAD
 ) -> Result<(), DbError> {
     let hostname = get_hostname().ok_or_else(|| DbError::internal("Couldn't get_hostname"))?;
-=======
-) {
->>>>>>> 456c857d
     actix_rt::spawn(async move {
         loop {
             let results::PoolState {
@@ -285,7 +281,6 @@
                 idle_connections,
             } = pool.state();
             metrics
-<<<<<<< HEAD
                 .gauge_with_tags(
                     "storage.pool.connections.active",
                     (connections - idle_connections) as u64,
@@ -300,17 +295,4 @@
         }
     });
     Ok(())
-=======
-                .gauge(
-                    "storage.pool.connections.active",
-                    (connections - idle_connections) as u64,
-                )
-                .ok();
-            metrics
-                .gauge("storage.pool.connections.idle", idle_connections as u64)
-                .ok();
-            actix_rt::time::delay_for(interval).await;
-        }
-    });
->>>>>>> 456c857d
 }